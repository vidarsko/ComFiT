from comfit.phase_field_crystal.phase_field_crystal import PhaseFieldCrystal

import numpy as np
from tqdm import tqdm
from scipy.optimize import fsolve
import scipy as sp
import matplotlib.pyplot as plt
from pprint import pprint

from comfit.tool.tool_print_in_color import tool_print_in_color

class PhaseFieldCrystal2DSquare(PhaseFieldCrystal):
    def __init__(self, nx, ny, **kwargs):
        """Initializes a phase field crystal system in 2D with a square crystal structure.

        Args:
            nx: The number of unit cells in the x direction.
            ny: The number of unit cells in the y direction.

        Returns:
            The system object representing the PhaseFieldCrystal2DSquare simulation.
        """

        # Type of the system
        self.type = 'PhaseFieldCrystal2DSquare'
        self.dim = 2
        self.nx = nx
        self.ny = ny

        # Default simulation parameters
        self.micro_resolution = [7, 7]
        self.psi0 = -0.3
        self.r = -0.3
        self.t = 0
        self.v = 1
        self.dt = 0.1

        # If there are additional arguments provided, set them as attributes
        for key, value in kwargs.items():
            setattr(self, key, value)

        self.xRes = nx * self.micro_resolution[0]
        self.yRes = ny * self.micro_resolution[1]

        a0 = 2 * np.pi
        self.a = a0 * np.array([[1, 0], [0, 1]])
        self.q = np.array([[1, 0], [0, 1], [1, -1], [1, 1]], dtype=float)

        # Set the number of reciprocal modes
        self.number_of_reciprocal_lattice_modes = 4
        self.number_of_primary_reciprocal_lattice_modes = 2

        # Set the grid
        self.dx = a0 / self.micro_resolution[0]
        self.dy = a0 / self.micro_resolution[1]

        self.type_of_evolution = kwargs.get('type_of_evolution', 'conserved')
        self.A_proto, self.B_proto = self.calc_proto_amplitudes_conserved()

        # Set the elastic constants
        self.el_lambda_proto = 16 * self.B_proto ** 2
        self.el_mu_proto = 16 * self.B_proto ** 2
        self.el_gamma_proto = 8 * self.A_proto ** 2 - 32 * self.B_proto ** 2

        bool_is_for_properties_calculation = kwargs.get('for_properties_calculation', False)

        if not bool_is_for_properties_calculation:
            tool_print_in_color('Initiating a 2D square PFC model.', 'green')
            kwargs.pop('for_properties_calculation', None)
            pfc = PhaseFieldCrystal2DSquare(1,1,for_properties_calculation=True, type_of_evolution=self.type_of_evolution, **kwargs)
            final_strain, self.psi0, self.A, self.B, self.el_lambda, self.el_mu, self.el_gamma = pfc.calc_strained_amplitudes()

<<<<<<< HEAD
            # Calculate Sii_eq
            dxpsi = pfc.ifft(pfc.dif[0] * pfc.fft(pfc.psi)).real
            dypsi = pfc.ifft(pfc.dif[1] * pfc.fft(pfc.psi)).real
            self.Sii_eq = np.mean(dxpsi ** 2 + dypsi ** 2)

            dxxpsi = pfc.ifft(pfc.dif[0] * pfc.dif[0] * pfc.fft(pfc.psi)).real
            dyypsi = pfc.ifft(pfc.dif[1] * pfc.dif[1] * pfc.fft(pfc.psi)).real
            self.Siijj_eq = np.mean((dxxpsi + dyypsi)**2)
=======
            # Calculate S1111_ref
            dxxpsi = pfc.ifft(pfc.dif[0] * pfc.dif[0] * pfc.fft(pfc.psi)).real
            dxypsi = pfc.ifft(pfc.dif[0] * pfc.dif[1] * pfc.fft(pfc.psi)).real
            dyypsi = pfc.ifft(pfc.dif[1] * pfc.dif[1] * pfc.fft(pfc.psi)).real

            self.S1111_ref = np.mean(dxxpsi ** 2)
            self.Skkll_ref = np.mean(dxxpsi ** 2 + 2 * dxypsi ** 2 + dyypsi ** 2 )
>>>>>>> eccd7477
            
        else:
            self.A = self.A_proto
            self.B = self.B_proto
            self.el_lambda = self.el_lambda_proto
            self.el_mu = self.el_mu_proto
            self.el_gamma = self.el_gamma_proto

        self.eta0 = np.array([self.A, self.A, self.B, self.B])

        # Initialize the BaseSystem
        kwargs['xRes'] = self.xRes
        kwargs['yRes'] = self.yRes
        kwargs['dx'] = self.dx
        kwargs['dy'] = self.dy
        kwargs['dt'] = self.dt
        super().__init__(self.dim, **kwargs)

        # Set the a0
        self.a0 = a0
        self.bool_has_defined_length_scale = True

        if not bool_is_for_properties_calculation:
            self.conf_apply_distortion([[final_strain,0],[0,final_strain]], update_q_and_a_vectors=True)
            self.a0 = self.a0 * (1+final_strain)
        
        
    def calc_proto_amplitudes_conserved(self):
        """Calculates the proto-amplitudes for the system.

        Args:
            None

        Returns:
            The proto-amplitudes for the system.
        """

        A = 0
        B = 0
        free_energy = self.calc_free_energy_from_proto_amplitudes(self.psi0, A, B)

        for A0 in np.linspace(0.01,1,10):
            for B0 in [A0/2]:
                [A_tmp, B_tmp] = fsolve(self.calc_proto_amplitude_equations_conserved, [A0, B0])
                free_energy_tmp = self.calc_free_energy_from_proto_amplitudes(self.psi0, A_tmp, B_tmp)

                if free_energy_tmp <= free_energy:
                    A = A_tmp
                    B = B_tmp
                    free_energy = free_energy_tmp

        return A, B

    def calc_proto_amplitude_equations_conserved(self,vars):
        """Calculates the equations for the proto-amplitudes for the system in the case of conserved dynamics

        Args:
            vars: The proto-amplitudes for the system.

        Returns:
            The equations for the proto-amplitudes for the system.
        """
        psi0 = self.psi0
        r = self.r
        t = self.t
        v = self.v
        
        A, B = vars
        eq1 = A*(r + 9*A**2*v + 18*B**2*v + 2*t*psi0 + 3*v*psi0**2 + 4*B*(t + 3*v*psi0))
        eq2 = 9*B**3*v + 2*A**2*(t + 3*v*psi0) + B*(r + 18*A**2*v + 2*t*psi0 + 3*v*psi0**2)

        return [eq1, eq2]

    def calc_free_energy_from_proto_amplitudes(self,psi0,A,B):
        """Calculates the free energy of the system from the proto-amplitudes.

        Args:
            psi0: The average value of psi.
            A: The proto-amplitude.
            B: The proto-amplitude.

        Returns:
            The free energy of the system.
        """
        r = self.r
        t = self.t
        v = self.v
        return (108*A**4*v + 108*B**4*v + psi0**2*(24 + 6*r + 4*t*psi0 + 3*v*psi0**2) + 24*B**2*(r + psi0*(2*t + 3*v*psi0)) + 24*A**2*(r + 18*B**2*v + 4*B*(t + 3*v*psi0) + psi0*(2*t*+ 3*v*psi0)))

    def calc_L_f(self):
        """Calculates the L operator in Fourier space.

        Args:
            None
        Returns:
            The L operator in Fourier space.
        """
        k2 = self.calc_k2()
        return (1 - k2)*(2 - k2)

    def calc_L_sum_f(self):
        """Calculates the sum of the L operators in Fourier space. Needed for stress calculation functions.

        Args:
            None
        Returns:
            The sum of the L operators in Fourier space.
        """
        k2 = self.calc_k2()
        return 3 - 2*k2<|MERGE_RESOLUTION|>--- conflicted
+++ resolved
@@ -70,16 +70,6 @@
             pfc = PhaseFieldCrystal2DSquare(1,1,for_properties_calculation=True, type_of_evolution=self.type_of_evolution, **kwargs)
             final_strain, self.psi0, self.A, self.B, self.el_lambda, self.el_mu, self.el_gamma = pfc.calc_strained_amplitudes()
 
-<<<<<<< HEAD
-            # Calculate Sii_eq
-            dxpsi = pfc.ifft(pfc.dif[0] * pfc.fft(pfc.psi)).real
-            dypsi = pfc.ifft(pfc.dif[1] * pfc.fft(pfc.psi)).real
-            self.Sii_eq = np.mean(dxpsi ** 2 + dypsi ** 2)
-
-            dxxpsi = pfc.ifft(pfc.dif[0] * pfc.dif[0] * pfc.fft(pfc.psi)).real
-            dyypsi = pfc.ifft(pfc.dif[1] * pfc.dif[1] * pfc.fft(pfc.psi)).real
-            self.Siijj_eq = np.mean((dxxpsi + dyypsi)**2)
-=======
             # Calculate S1111_ref
             dxxpsi = pfc.ifft(pfc.dif[0] * pfc.dif[0] * pfc.fft(pfc.psi)).real
             dxypsi = pfc.ifft(pfc.dif[0] * pfc.dif[1] * pfc.fft(pfc.psi)).real
@@ -87,7 +77,6 @@
 
             self.S1111_ref = np.mean(dxxpsi ** 2)
             self.Skkll_ref = np.mean(dxxpsi ** 2 + 2 * dxypsi ** 2 + dyypsi ** 2 )
->>>>>>> eccd7477
             
         else:
             self.A = self.A_proto
