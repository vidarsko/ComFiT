# Class: Quantum Mechanics

Quantum mechanics is one of the most classic examples of field theories in physics.
The Schrödinger equation is a partial differential equation that describes how the quantum state of a physical system changes over time.

In this class, we simulate quantum mechanics through the evolution of the Schrödinger equation.

```python
file: comfit/models/quantum_mechanics.py 
class: QuantumMechanics
```

<<<<<<< HEAD
## Functions

Let `qm` be an instance of the class `QuantumMechanics`.

- `qm.evolve_schrodinger()`: 
=======
## Example

The following example demonstrates how to set up a 1D quantum system with a Gaussian wave packet and a potential barrier.
It runs smoothly with `comfit 1.8.4`. 

```python
import comfit as cf
import matplotlib.pyplot as plt
import numpy as np

# Set up a 1D quantum system
qm = cf.QuantumMechanics(1, xlim=[-50,50], xRes=1001, dt=0.1)

# Initialize a Gaussian wavepacket at x=5 with velocity=1
qm.conf_initial_condition_Gaussian(position=5, width=1, initial_velocity=1)

# Add a potential barrier (optional)
qm.V_ext = 0.5 * (qm.x > 10) * (qm.x < 12)  # Barrier from x=10 to 12

height = np.max(abs(qm.psi))  # Get the maximum value of the wavefunction

# Optional: Animate it
for n in range(61):
    qm.evolve_schrodinger(5)
    fig, ax = qm.plot_complex_field(qm.psi)
    qm.plot_field(qm.V_ext, fig=fig, ax=ax, ylim=[0,height], xlim=[0,20])
    qm.plot_save(fig, n)
cf.tool_make_animation_gif(n)  # Creates animation.gif
```

![Quantum Mechanics](../img/quantum_mechanics_barrier_reflection.gif#only-light)
![Quantum Mechanics](../img/quantum_mechanics_barrier_reflection-colorinverted.gif#only-dark)
>>>>>>> 1021fd9f

## The Schrödinger equation

Evolving according to the Schrödinger equation with electron mass

$$
\mathfrak i \hbar \partial_t \psi = \left [-\frac{\hbar^2}{2m_e} \nabla^2 + V \right ] \psi.
$$

Dividing by the Hartree energy $E_h = \frac{\hbar^2}{m_e a_0^2}$

$$
\mathfrak i \frac{\hbar}{E_h} \partial_t \psi = \frac{1}{E_h}\left [-\frac{\hbar^2}{2m_e} \nabla^2 + V \right ] \psi.
$$

When expressing time in units of $\frac{\hbar}{E_h}$, potential energy in units of $E_h$ and length squared in units of 

$$
\frac{\hbar^2}{E_h m_e} = \frac{\hbar^2}{\frac{\hbar^2}{m_e a_0^2} m_e} = a_0^2,
$$

we get the Schrödinger equation in its dimensionless form

$$
 \partial_t \psi = \mathfrak i\left [\frac{1}{2} \nabla^2 - V \right ] \psi.
$$

So 

$$
\omega = \mathfrak i\frac{1}{2} \nabla^2
\Rightarrow \omega_{\mathfrak f} = -\mathfrak i \frac{1}{2} \mathbf k^2
$$

| Atomic unit of | Value               |
|----------------|---------------------|
| Length         | 0.529 Å (Angstrom)  |
| Energy         | 27.2 eV (electron volts)  |
| Time           | 24.2 aS (atto seconds)    |


## Central methods

`evolve_schrodinger(number_of_steps)`: Evolves the wave function psi of the quantum mechanical system for a specified number of steps.

Parameters:
`number_of_steps(int)`: The total number of time evolution steps to perform.
`conf_initial_condition_Gaussian(position, width, initial_velocity)`: Configures the initial condition of the wave function to be a Gaussian.

Parameters:
`position` (tuple or list): Initial position of the Gaussian peak.
`width` (float or tuple/list of floats): Width of the Gaussian.
`initial_velocity` (tuple or list): Initial velocity of the Gaussian.

`conf_wavefunction(psi)`: Explicitly sets the wave function to a specified field.

Parameters:
`psi (array-like)`: The wave function to set as the initial condition.


## The Born rule

The Born rule states that the probability $p$ of measuring a particle in the interval $[a,b]$ is given by 

$$
p = \int_a^b dx |\psi(x)|^2.
$$



## A wave packet

A Gaussian wave function is often called a wave packet and can visualize the position and motion of a particle in a quantum mechanical system.
An initial wave function with a widt of $\sigma$ is given by

$$
\psi(\mathbf r) = \sqrt{( 2\pi \sigma )^{-d/2} \exp\left ({-\frac{(\mathbf r - \mathbf r_0)^2} {(2\sigma^2)}}\right )} ,
$$

so that $|\psi|^2$ is a Gaussian distribution.
An initial velocity $\mathbf v_0$ can be given to the wave packet by multiplying with a complex phase $e^{\mathfrak i \mathbf v_0 \cdot \mathbf r}$.
Such an initial condition can be configured by the function `qm.conf_initial_condition_Gaussian`.<|MERGE_RESOLUTION|>--- conflicted
+++ resolved
@@ -1,134 +1,126 @@
-# Class: Quantum Mechanics
-
-Quantum mechanics is one of the most classic examples of field theories in physics.
-The Schrödinger equation is a partial differential equation that describes how the quantum state of a physical system changes over time.
-
-In this class, we simulate quantum mechanics through the evolution of the Schrödinger equation.
-
-```python
-file: comfit/models/quantum_mechanics.py 
-class: QuantumMechanics
-```
-
-<<<<<<< HEAD
-## Functions
-
-Let `qm` be an instance of the class `QuantumMechanics`.
-
-- `qm.evolve_schrodinger()`: 
-=======
-## Example
-
-The following example demonstrates how to set up a 1D quantum system with a Gaussian wave packet and a potential barrier.
-It runs smoothly with `comfit 1.8.4`. 
-
-```python
-import comfit as cf
-import matplotlib.pyplot as plt
-import numpy as np
-
-# Set up a 1D quantum system
-qm = cf.QuantumMechanics(1, xlim=[-50,50], xRes=1001, dt=0.1)
-
-# Initialize a Gaussian wavepacket at x=5 with velocity=1
-qm.conf_initial_condition_Gaussian(position=5, width=1, initial_velocity=1)
-
-# Add a potential barrier (optional)
-qm.V_ext = 0.5 * (qm.x > 10) * (qm.x < 12)  # Barrier from x=10 to 12
-
-height = np.max(abs(qm.psi))  # Get the maximum value of the wavefunction
-
-# Optional: Animate it
-for n in range(61):
-    qm.evolve_schrodinger(5)
-    fig, ax = qm.plot_complex_field(qm.psi)
-    qm.plot_field(qm.V_ext, fig=fig, ax=ax, ylim=[0,height], xlim=[0,20])
-    qm.plot_save(fig, n)
-cf.tool_make_animation_gif(n)  # Creates animation.gif
-```
-
-![Quantum Mechanics](../img/quantum_mechanics_barrier_reflection.gif#only-light)
-![Quantum Mechanics](../img/quantum_mechanics_barrier_reflection-colorinverted.gif#only-dark)
->>>>>>> 1021fd9f
-
-## The Schrödinger equation
-
-Evolving according to the Schrödinger equation with electron mass
-
-$$
-\mathfrak i \hbar \partial_t \psi = \left [-\frac{\hbar^2}{2m_e} \nabla^2 + V \right ] \psi.
-$$
-
-Dividing by the Hartree energy $E_h = \frac{\hbar^2}{m_e a_0^2}$
-
-$$
-\mathfrak i \frac{\hbar}{E_h} \partial_t \psi = \frac{1}{E_h}\left [-\frac{\hbar^2}{2m_e} \nabla^2 + V \right ] \psi.
-$$
-
-When expressing time in units of $\frac{\hbar}{E_h}$, potential energy in units of $E_h$ and length squared in units of 
-
-$$
-\frac{\hbar^2}{E_h m_e} = \frac{\hbar^2}{\frac{\hbar^2}{m_e a_0^2} m_e} = a_0^2,
-$$
-
-we get the Schrödinger equation in its dimensionless form
-
-$$
- \partial_t \psi = \mathfrak i\left [\frac{1}{2} \nabla^2 - V \right ] \psi.
-$$
-
-So 
-
-$$
-\omega = \mathfrak i\frac{1}{2} \nabla^2
-\Rightarrow \omega_{\mathfrak f} = -\mathfrak i \frac{1}{2} \mathbf k^2
-$$
-
-| Atomic unit of | Value               |
-|----------------|---------------------|
-| Length         | 0.529 Å (Angstrom)  |
-| Energy         | 27.2 eV (electron volts)  |
-| Time           | 24.2 aS (atto seconds)    |
-
-
-## Central methods
-
-`evolve_schrodinger(number_of_steps)`: Evolves the wave function psi of the quantum mechanical system for a specified number of steps.
-
-Parameters:
-`number_of_steps(int)`: The total number of time evolution steps to perform.
-`conf_initial_condition_Gaussian(position, width, initial_velocity)`: Configures the initial condition of the wave function to be a Gaussian.
-
-Parameters:
-`position` (tuple or list): Initial position of the Gaussian peak.
-`width` (float or tuple/list of floats): Width of the Gaussian.
-`initial_velocity` (tuple or list): Initial velocity of the Gaussian.
-
-`conf_wavefunction(psi)`: Explicitly sets the wave function to a specified field.
-
-Parameters:
-`psi (array-like)`: The wave function to set as the initial condition.
-
-
-## The Born rule
-
-The Born rule states that the probability $p$ of measuring a particle in the interval $[a,b]$ is given by 
-
-$$
-p = \int_a^b dx |\psi(x)|^2.
-$$
-
-
-
-## A wave packet
-
-A Gaussian wave function is often called a wave packet and can visualize the position and motion of a particle in a quantum mechanical system.
-An initial wave function with a widt of $\sigma$ is given by
-
-$$
-\psi(\mathbf r) = \sqrt{( 2\pi \sigma )^{-d/2} \exp\left ({-\frac{(\mathbf r - \mathbf r_0)^2} {(2\sigma^2)}}\right )} ,
-$$
-
-so that $|\psi|^2$ is a Gaussian distribution.
-An initial velocity $\mathbf v_0$ can be given to the wave packet by multiplying with a complex phase $e^{\mathfrak i \mathbf v_0 \cdot \mathbf r}$.
+# Class: Quantum Mechanics
+
+Quantum mechanics is one of the most classic examples of field theories in physics.
+The Schrödinger equation is a partial differential equation that describes how the quantum state of a physical system changes over time.
+
+In this class, we simulate quantum mechanics through the evolution of the Schrödinger equation.
+
+```python
+file: comfit/models/quantum_mechanics.py 
+class: QuantumMechanics
+```
+
+## Example
+
+The following example demonstrates how to set up a 1D quantum system with a Gaussian wave packet and a potential barrier.
+It runs smoothly with `comfit 1.8.4`. 
+
+```python
+import comfit as cf
+import matplotlib.pyplot as plt
+import numpy as np
+
+# Set up a 1D quantum system
+qm = cf.QuantumMechanics(1, xlim=[-50,50], xRes=1001, dt=0.1)
+
+# Initialize a Gaussian wavepacket at x=5 with velocity=1
+qm.conf_initial_condition_Gaussian(position=5, width=1, initial_velocity=1)
+
+# Add a potential barrier (optional)
+qm.V_ext = 0.5 * (qm.x > 10) * (qm.x < 12)  # Barrier from x=10 to 12
+
+height = np.max(abs(qm.psi))  # Get the maximum value of the wavefunction
+
+# Optional: Animate it
+for n in range(61):
+    qm.evolve_schrodinger(5)
+    fig, ax = qm.plot_complex_field(qm.psi)
+    qm.plot_field(qm.V_ext, fig=fig, ax=ax, ylim=[0,height], xlim=[0,20])
+    qm.plot_save(fig, n)
+cf.tool_make_animation_gif(n)  # Creates animation.gif
+```
+
+![Quantum Mechanics](../img/quantum_mechanics_barrier_reflection.gif#only-light)
+![Quantum Mechanics](../img/quantum_mechanics_barrier_reflection-colorinverted.gif#only-dark)
+
+## The Schrödinger equation
+
+Evolving according to the Schrödinger equation with electron mass
+
+$$
+\mathfrak i \hbar \partial_t \psi = \left [-\frac{\hbar^2}{2m_e} \nabla^2 + V \right ] \psi.
+$$
+
+Dividing by the Hartree energy $E_h = \frac{\hbar^2}{m_e a_0^2}$
+
+$$
+\mathfrak i \frac{\hbar}{E_h} \partial_t \psi = \frac{1}{E_h}\left [-\frac{\hbar^2}{2m_e} \nabla^2 + V \right ] \psi.
+$$
+
+When expressing time in units of $\frac{\hbar}{E_h}$, potential energy in units of $E_h$ and length squared in units of 
+
+$$
+\frac{\hbar^2}{E_h m_e} = \frac{\hbar^2}{\frac{\hbar^2}{m_e a_0^2} m_e} = a_0^2,
+$$
+
+we get the Schrödinger equation in its dimensionless form
+
+$$
+ \partial_t \psi = \mathfrak i\left [\frac{1}{2} \nabla^2 - V \right ] \psi.
+$$
+
+So 
+
+$$
+\omega = \mathfrak i\frac{1}{2} \nabla^2
+\Rightarrow \omega_{\mathfrak f} = -\mathfrak i \frac{1}{2} \mathbf k^2
+$$
+
+| Atomic unit of | Value               |
+|----------------|---------------------|
+| Length         | 0.529 Å (Angstrom)  |
+| Energy         | 27.2 eV (electron volts)  |
+| Time           | 24.2 aS (atto seconds)    |
+
+
+## Central methods
+
+`evolve_schrodinger(number_of_steps)`: Evolves the wave function psi of the quantum mechanical system for a specified number of steps.
+
+Parameters:
+`number_of_steps(int)`: The total number of time evolution steps to perform.
+`conf_initial_condition_Gaussian(position, width, initial_velocity)`: Configures the initial condition of the wave function to be a Gaussian.
+
+Parameters:
+`position` (tuple or list): Initial position of the Gaussian peak.
+`width` (float or tuple/list of floats): Width of the Gaussian.
+`initial_velocity` (tuple or list): Initial velocity of the Gaussian.
+
+`conf_wavefunction(psi)`: Explicitly sets the wave function to a specified field.
+
+Parameters:
+`psi (array-like)`: The wave function to set as the initial condition.
+
+
+## The Born rule
+
+The Born rule states that the probability $p$ of measuring a particle in the interval $[a,b]$ is given by 
+
+$$
+p = \int_a^b dx |\psi(x)|^2.
+$$
+
+
+
+## A wave packet
+
+A Gaussian wave function is often called a wave packet and can visualize the position and motion of a particle in a quantum mechanical system.
+An initial wave function with a widt of $\sigma$ is given by
+
+$$
+\psi(\mathbf r) = \sqrt{( 2\pi \sigma )^{-d/2} \exp\left ({-\frac{(\mathbf r - \mathbf r_0)^2} {(2\sigma^2)}}\right )} ,
+$$
+
+so that $|\psi|^2$ is a Gaussian distribution.
+An initial velocity $\mathbf v_0$ can be given to the wave packet by multiplying with a complex phase $e^{\mathfrak i \mathbf v_0 \cdot \mathbf r}$.
 Such an initial condition can be configured by the function `qm.conf_initial_condition_Gaussian`.